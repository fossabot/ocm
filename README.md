--- conflicted
+++ resolved
@@ -23,14 +23,6 @@
 - Transport component versions, per reference or as values to any of the
   repository implementations.
 
-<<<<<<< HEAD
-This functionally is additionally put into a command line tool
-([package `cmds/ocm`](cmds/ocm)), the 
-[`ocm` tool](docs/reference/ocm.md), which provides the
-most of the functionality of the [library](examples/lib/README.md) on the command line. This makes is easy
-to embed the creation of component versions in build processes, for example in a 
-[*makefile*](examples/make/Makefile).
-=======
 ## OCM CLI
 The [`ocm` CLI](docs/reference/ocm.md) may also be used to interact with OCM mechanisms. It makes it easy to create component versions and embed them in build processes.
 
@@ -39,7 +31,6 @@
 The code for the CLI can be found in [package `cmds/ocm`](https://github.com/gardener/ocm/blob/main/cmds/ocm).
 
 An example of how to use the `ocm` CLI in a Makefile can be found in [`examples/make`](https://github.com/gardener/ocm/blob/main/examples/make/Makefile).
->>>>>>> 2a8750f9
 
 The OCI and OCM support can be found in packages
 [`pkg/contexts/oci`](pkg/contexts/oci) and [`pkg/contexts/ocm`](pkg/contexts/ocm).
