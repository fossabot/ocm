--- conflicted
+++ resolved
@@ -15,17 +15,6 @@
 package main
 
 import (
-<<<<<<< HEAD
-=======
-	"crypto"
-	"crypto/x509"
-	"crypto/x509/pkix"
-	"encoding/hex"
-	"fmt"
-	"regexp"
-	"time"
-
->>>>>>> f114b1ce
 	"github.com/open-component-model/ocm/pkg/errors"
 )
 
@@ -35,72 +24,7 @@
 	}
 }
 
-var expr = regexp.MustCompile("^[a-z][-a-z0-9]*([.][a-z][-a-z0-9]*)*[.][a-z]{2,}(/[a-z][-a-z0-9_]*([.][a-z][-a-z0-9_]*)*)+$")
-
-func Check(s string, exp bool) {
-	if expr.MatchString(s) != exp {
-		fmt.Printf("%s[%t] failed\n", s, exp)
-	}
-}
 
 func main() {
-<<<<<<< HEAD
 	exec()
-=======
-
-	Check("github.wdf.sap.corp/kubernetes/landscape-setup", true)
-	Check("weave.works/registry/app", true)
-	Check("internal.github.org/registry/app", true)
-	Check("a.de/c", true)
-	Check("a.de/c/d/e-f", true)
-	Check("a.de/c/d/e_f", true)
-	Check("a.de/c/d/e", true)
-	Check("a.de/c/d/e.f", true)
-	Check("a.de/", false)
-	Check("a.de/a/", false)
-	Check("a.de//a", false)
-	Check("a.de/a.", false)
-	capriv, capub, err := rsa.Handler{}.CreateKeyPair()
-
-	CheckErr(err, "ca keypair")
-
-	subject := pkix.Name{
-		CommonName: "ca-authority",
-	}
-	caData, err := signing.CreateCertificate(subject, nil, 10*time.Hour, capub, nil, capriv, true)
-	CheckErr(err, "ca cert")
-
-	ca, err := x509.ParseCertificate(caData)
-	CheckErr(err, "ca")
-
-	priv, pub, err := rsa.Handler{}.CreateKeyPair()
-	CheckErr(err, "keypair")
-
-	subject = pkix.Name{
-		CommonName:    "mandelsoft",
-		StreetAddress: []string{"some street 24"},
-	}
-	certData, err := signing.CreateCertificate(subject, nil, 10*time.Hour, pub, ca, capriv, false)
-	CheckErr(err, "ca cert")
-
-	cert, err := x509.ParseCertificate(certData)
-	CheckErr(err, "ca cert")
-
-	pool := x509.NewCertPool()
-	pool.AddCert(ca)
-	err = signing.VerifyCert(nil, pool, "mandelsoft", cert)
-	CheckErr(err, "verify cert")
-
-	err = signing.VerifyCert(nil, pool, "", cert)
-	CheckErr(err, "verify anon cert")
-
-	hasher := crypto.SHA256
-	hash := hasher.New()
-	hash.Write([]byte("test"))
-	digest := hash.Sum(nil)
-	sig, err := rsa.Handler{}.Sign(hex.EncodeToString(digest), hasher, "", priv)
-	CheckErr(err, "sign")
-
-	fmt.Printf("sig: %s\n", sig)
->>>>>>> f114b1ce
 }